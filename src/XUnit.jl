module XUnit

using Base: @lock, ReentrantLock
using Distributed #for DistributedTestRunner
using ExceptionUnwrapping: has_wrapped_exception
using EzXML
import Test
using Test: AbstractTestSet, Result, Fail, Broken, Pass, Error, guardseed
using Test: TESTSET_PRINT_ENABLE, get_testset_depth, get_testset, get_test_counts
using Test: _check_testset, parse_testset_args, push_testset, pop_testset
using TestReports
using TestReports: display_reporting_testset
using Random
using Base: Filesystem
using Base.Threads

const Option{T} = Union{Nothing,T}

abstract type TestRunner end
abstract type TestMetrics end

# BEGIN AsyncTestSuite and AsyncTestCase

mutable struct _AsyncTestCase{ASYNC_TEST_SUITE}
    testset_report::AbstractTestSet
    parent_testset::Option{Union{_AsyncTestCase{ASYNC_TEST_SUITE},ASYNC_TEST_SUITE}}
    test_fn::Function
    source::LineNumberNode
    disabled::Bool
    sub_testsets::Vector{ASYNC_TEST_SUITE}
    sub_testcases::Vector{_AsyncTestCase{ASYNC_TEST_SUITE}}
    metrics::Option{TestMetrics}
    runner::TestRunner
    success_handler::Function
    failure_handler::Function
    xml_report::Bool
    html_report::Bool
    modify_lock::ReentrantLock
end

struct AsyncTestSuite
    testset_report::AbstractTestSet
    parent_testset::Option{Union{_AsyncTestCase{AsyncTestSuite},AsyncTestSuite}}
    before_each_hook::Function
    after_each_hook::Function
    source::LineNumberNode
    disabled::Bool
    sub_testsets::Vector{AsyncTestSuite}
    sub_testcases::Vector{_AsyncTestCase{AsyncTestSuite}}
    metrics::Option{TestMetrics}
    runner::TestRunner
    success_handler::Function
    failure_handler::Function
    xml_report::Bool
    html_report::Bool
    modify_lock::ReentrantLock
end

const AsyncTestCase = _AsyncTestCase{AsyncTestSuite}
const AsyncTestSuiteOrTestCase = Union{AsyncTestSuite,AsyncTestCase}

include("rich-reporting-testset.jl")
include("test-runners.jl")
include("test-filter.jl")

function AsyncTestSuite(
    testset_report::AbstractTestSet,
    source::LineNumberNode,
    parent_testset::Option{AsyncTestSuiteOrTestCase}=nothing;
    before_each::Function = () -> nothing,
    after_each::Function = () -> nothing,
    sub_testsets::Vector{AsyncTestSuite} = AsyncTestSuite[],
    sub_testcases::Vector{AsyncTestCase} = AsyncTestCase[],
    disabled::Bool = false,
    metrics = nothing,
    runner::TestRunner = SequentialTestRunner(),
    success_handler::Function = (testset) -> nothing,
    failure_handler::Function = (testset) -> nothing,
    xml_report::Bool = false,
    html_report::Bool = false,
)
    metrics_instance = create_test_metrics(parent_testset, metrics)

    instance = AsyncTestSuite(
        testset_report,
        parent_testset,
        before_each,
        after_each,
        source,
        disabled,
        sub_testsets,
        sub_testcases,
        metrics_instance,
        runner,
        success_handler,
        failure_handler,
        xml_report,
        html_report,
        ReentrantLock(),
    )
    if parent_testset !== nothing
        lock(parent_testset.modify_lock) do
            push!(parent_testset.sub_testsets, instance)
        end
    end
    return instance
end

function AsyncTestSuite(testcase::AsyncTestCase)
    return AsyncTestSuite(
        testcase.testset_report,
        testcase.source;
        disabled = testcase.disabled,
        metrics = testcase.metrics === nothing ? nothing : typeof(testcase.metrics),
        runner = testcase.runner,
        success_handler = testcase.success_handler,
        failure_handler = testcase.failure_handler,
        xml_report = testcase.xml_report,
        html_report = testcase.html_report,
    )
end

function AsyncTestCase(
    test_fn::Function,
    testset_report::AbstractTestSet,
    source::LineNumberNode,
    parent_testset::Option{AsyncTestSuiteOrTestCase};
    disabled::Bool=false,
    metrics = nothing,
    runner::TestRunner = SequentialTestRunner(),
    success_handler::Function = (testset) -> nothing,
    failure_handler::Function = (testset) -> nothing,
    xml_report::Bool = false,
    html_report::Bool = false,
)
    metrics_instance = create_test_metrics(parent_testset, metrics)

    instance = AsyncTestCase(
        testset_report,
        parent_testset,
        test_fn,
        source,
        disabled,
        AsyncTestSuite[],
        AsyncTestCase[],
        metrics_instance,
        runner,
        success_handler,
        failure_handler,
        xml_report,
        html_report,
        ReentrantLock(),
    )
    if parent_testset !== nothing
        lock(parent_testset.modify_lock) do
            push!(parent_testset.sub_testcases, instance)
        end
    end
    return instance
end

include("test-metrics.jl")

function clear_test_reports!(testset::AsyncTestSuite)
    rich_ts = testset.testset_report
    rich_ts.reporting_test_set[] = ReportingTestSet(get_description(rich_ts))

    clear_test_reports!.(testset.sub_testsets)
    clear_test_reports!.(testset.sub_testcases)
end

function clear_test_reports!(testcase::AsyncTestCase)
    rich_ts = testcase.testset_report
    clear_test_reports!.(testset.sub_testsets)
    clear_test_reports!.(testset.sub_testcases)
    rich_ts.reporting_test_set[] = ReportingTestSet(get_description(rich_ts))
end

const TEST_SUITE_PARAMETER_NAMES = (
    Expr(:quote, :before_each),
    Expr(:quote, :after_each),
    Expr(:quote, :metrics),
    Expr(:quote, :runner),
    Expr(:quote, :success_handler),
    Expr(:quote, :failure_handler),
    Expr(:quote, :xml_report),
    Expr(:quote, :html_report),
)

const TEST_CASE_PARAMETER_NAMES = (
    Expr(:quote, :metrics),
    Expr(:quote, :runner),
    Expr(:quote, :success_handler),
    Expr(:quote, :failure_handler),
    Expr(:quote, :xml_report),
    Expr(:quote, :html_report),
)

html_output(testset::AsyncTestSuite) = html_output(testset.testset_report)
html_output(testcase::AsyncTestCase) = html_output(testcase.testset_report)
xml_output(testset::AsyncTestSuite) = xml_output(testset.testset_report)
xml_output(testcase::AsyncTestCase) = xml_output(testcase.testset_report)

function html_report(testset::AsyncTestSuiteOrTestCase)
    return html_report(testset.testset_report)
end

function xml_report(testset::AsyncTestSuiteOrTestCase)
    return xml_report(testset.testset_report)
end

function TestReports.display_reporting_testset(
    testset::AsyncTestSuiteOrTestCase;
    throw_on_error::Bool = true,
)
    TestReports.display_reporting_testset(
        testset.testset_report; throw_on_error=throw_on_error
    )
end

# END AsyncTestSuite and AsyncTestCase

# BEGIN XUnitState

"""
    struct XUnitState

State maintained during a test run, consisting of a stack of strings
for the nested `@testset`s, a maximum depth beyond which we skip `@testset`s,
and a pair of regular expressions over `@testset` nestings used to decide
which `@testset`s should be executed.  We also keep a record of tests run or
skipped so that these can be reported at the end of the test run.
"""
struct XUnitState
    test_suites_stack::Vector{AsyncTestSuiteOrTestCase}
    stack::Vector{String}
    maxdepth::Int
    include::Regex
    exclude::Regex
    seen::Dict{String,Bool}
end

"""
    create_deep_copy(x)

This function works similar to Base.deepcopy.

We saw some failures by applying `Base.deepcopy` on `RichReportingTestSet` and
`ReportingTestSet`. That's why this function is added to have more control over the impl.
"""
function create_deep_copy end
create_deep_copy(x) = deepcopy(x)

function create_deep_copy(ts::XUnitState)::XUnitState
    return XUnitState(
        map(create_deep_copy, ts.test_suites_stack),
        copy(ts.stack),
        ts.maxdepth,
        ts.include,
        ts.exclude,
        copy(ts.seen)
    )
end

function open_testset(rs::XUnitState, name::String)
    push!(rs.stack, name)
    join(rs.stack, "/")
end

function close_testset(rs::XUnitState)
    pop!(rs.stack)
end

const ⊤ = r""       # matches any string
const ⊥ = r"(?!)"   # matches no string

XUnitState() = XUnitState([], [], typemax(Int64), ⊤, ⊥, Dict{String,Bool}())

XUnitState(maxdepth::Int, include::Regex, exclude::Regex) =
   XUnitState([], [], maxdepth, include, exclude, Dict{String,Bool}())

function initialize_xunit_tls_state(tls)
    added_tls = false
    rs = if haskey(tls, :__XUNIT_STATE__)
        tls[:__XUNIT_STATE__]
    else
        added_tls = true
        val = XUnitState()
        tls[:__XUNIT_STATE__] = val
        val
    end
    return added_tls, rs
end

function finalize_xunit_tls_state(tls, added_tls)
    added_tls && delete!(tls, :__XUNIT_STATE__)
end

# END XUnitState

# Enumeration of all possible macro types
@enum SuiteType TestSetType TestCaseType

# BEGIN TestSuite

"""
    @testset "suite name" begin ... end
    @testset [before_each=()->...] [after_each=()->...] [metrics=DefaultTestMetrics]
               [success_handler=(testset)->...] [failure_handler=(testset)->...]
               [xml_report=false] [html_report=false] "suite name" begin ... end

Schedules a Test Suite

Please note that `@testset` and `@testset` macros are very similar.
The only difference is the top-level `@testset` also runs the test-cases, but a top-level
`@testset` does not run its underlying test-cases (and only schedules them).
Then, one needs to explicitly call `run_testset` over the result of this macro.

Also, note that the body of a `@testset` always gets executed at scheduling time, as it
needs to gather possible underlying `@testcase`s. Thus, it's a good practice to put your
tests under a `@testcase` (instead of putting them under a `@testset`), as any tests
defined under a `@testset` are executed sequentially at scheduling time.

## Keyword Arguments

`@testset` takes seven additional parameters:
  - `before_each`: a function to run before each underlying test-case
  - `after_each`: a function to run after each underlying test-case
  - `metrics`: a custom `TestMetrics` type
  - `success_handler`: a function to run after a successful handling of all tests. This
    function accepts the test-suite as an argument. This argument only works for the
    top-most `@testset`.
  - `failure_handler`: a function to run after a failed handling of all tests. This function
    accepts the test-suite as an argument. This argument only works for the top-most
    `@testset`.
  - `xml_report`: whether to produce the XML output file at the end.
    This argument only works for the top-most `@testset`
  - `html_report`: whether to produce the HTML output file at the end.
    This argument only works for the top-most `@testset`
"""
macro testset(args...)
    return testset_handler(args, __source__)
end

function _is_block(e)
    return false
end
function _is_block(e::Expr)
    e.head === :block
end

"""
    get_block_source(e)

A utility function for extracting the source information from a block expression
"""
function get_block_source(e)
    if e.head === :block && !isempty(e.args) && e.args[1] isa LineNumberNode
        return e.args[1]
    end
    return nothing
end

function testset_handler(args, source)
    isempty(args) && error("No arguments to @testset")

    tests = args[end]

    # Determine if a single block or for-loop style
    if !isa(tests, Expr) || (tests.head !== :for && !_is_block(tests))
        error("Expected begin/end block or for loop as argument to @testset")
    end

    if tests.head === :for
        return testset_forloop(args, tests, source)
    else
        return testset_beginend(args, tests, source, TestSetType)
    end
end

"""
    testset_forloop(args, testloop, source)

Generate the code for a `@testset` with a `for` loop argument

Note: It's not supported yet.
"""
function testset_forloop(args, testloop, source)
    error("For loop in `XUnit.@testset` is not supported.")
end

"""
    testset_beginend(args, tests, source, suite_type::SuiteType)

Generate the code for a `@testset` with a `begin`/`end` argument
"""
function testset_beginend(args, tests, source, suite_type::SuiteType)
    is_testcase = suite_type == TestCaseType

    tests_block_location = get_block_source(tests)
    tests_is_block_with_location = tests_block_location !== nothing

    # the location information inside `tests.args[1]` (if available) is more accurate
    # The `source` passed to this function is not correct is this macro is called inside
    # another macro. In that case, source will refer to the upper macro's address, not the
    # place that tests are defined
    source = tests_is_block_with_location ? tests_block_location : source
    desc, testsettype, options = XUnit.parse_testset_args(args[1:end-1])

    # `option` is a tuple creating expression that represents a key-value option
    function filter_hooks_fn(option)
        option.head == :call &&
        option.args[1] == :(=>) &&
        (
            (option.args[2] in TEST_CASE_PARAMETER_NAMES && is_testcase) ||
            (option.args[2] in TEST_SUITE_PARAMETER_NAMES && !is_testcase)
        )
    end

    # separate hook functions from other params
    hook_fn_options = :(Dict{Symbol, Any}())
    append!(hook_fn_options.args, filter(filter_hooks_fn, options.args))

    # keep non-hook options in-place
    filter!(!filter_hooks_fn, options.args)

    if desc === nothing
        desc = "test set"
    end
    # If we're at the top level we'll default to RichReportingTestSet. Otherwise
    # default to the type of the parent testset
    if testsettype === nothing
        testsettype = :(XUnit.get_testset_depth() == 0 ?
                            RichReportingTestSet :
                            typeof(XUnit.get_testset()))
    end

    # Generate a block of code that initializes a new testset, adds
    # it to the task local storage, evaluates the test(s), before
    # finally removes the testset and gives it a chance to take
    # action (such as reporting the results)
    @assert _is_block(tests)
    ex = quote
        # check that `testsettype` is a subtype of `AbstractTestSet`
        # (otherwise, throw an error)
        XUnit._check_testset($testsettype, $(QuoteNode(testsettype.args[1])))
        local ret = nothing
        local ts = $(testsettype)($desc; $options...)
        XUnit.push_testset(ts)
        # we reproduce the logic of guardseed, but this function
        # cannot be used as it changes slightly the semantic of @testset,
        # by wrapping the body in a function
        local RNG = Random.default_rng()
        local oldrng = copy(RNG)
        local ret = nothing
        try
            # RNG is re-seeded with its own seed to ease reproduce a failed test
            Random.seed!(RNG.seed)
            ret = let
                $(checked_testset_expr(
                    desc, tests, source, hook_fn_options; is_testcase = is_testcase
                ))
            end
        finally
            copy!(RNG, oldrng)
            XUnit.pop_testset()
        end

        if ret !== nothing && XUnit.get_testset_depth() == 0
            # if there was no error during the scheduling and it's the topmost `@testset`,
            # `@testset` or `@testcase`, then we want to run the scheduled tests.
            # If the `runner` keyword argument is used, that runner type is going to run
            # the tests. Otherwise, `SequentialTestRunner` is used to keep the same
            # semantics of `@testset` in `Base.Test`
            run_testset(ret)
        end

        ret
    end
    # preserve outer location if possible
    if tests_is_block_with_location
        ex = Expr(:block, tests_block_location, ex)
    end
    return ex
end

function run_testcase_inplace(testcase_obj)
    testcase_obj.disabled && return

    ts = testcase_obj.testset_report

    try
        # a test-case that is under another test-case is treated
        # like a testset and runs immediately
        # Note: `before_each` and `after_each` hooks are already
        # ran for the top-most test-case and won't run again
        # Note: there's no need to gather metrics for a test-case if it's not explicitly
        # marked for statistics collection. These non-top-level test-cases are guaranteed to
        # run sequentially (in a single process/thread) and cannot comprise of smaller
        # execution units that run out-of-order.
        if XUnit.should_report_metric(testcase_obj)
            XUnit.run_and_gather_test_metrics(testcase_obj; run=true)
        else
            testcase_obj.test_fn()
        end
    catch err
        has_wrapped_exception(err, InterruptException) && rethrow()
        # something in the test block threw an error. Count that as an
        # error in this test set
        XUnit.record(ts, XUnit.Error(
            :nontest_error, Expr(:tuple), err, Base.catch_stack(), testcase_obj.source
        ))
    end

    return testcase_obj
end

<<<<<<< HEAD
# This function is the common function for handling the body of all `@testset`,
=======
# XUnit.checked_testsuite_expr consumes hook_fn_options. Callers generate hook_fn_options
# from Test internals, namely the Test.parse_testset_args function. Test.parse_testset_args
# exposes a macro hygiene bug in Julia in its result. Consequently,
# XUnit.checked_testsuite_expr (hygiene-)escapes the result of Test.parse_testset_args
# passed via hook_fn_options to work around the macro hygiene issue. That macro hygiene
# issue was fixed during the Julia 1.6 development cycle, which changed the behavior
# of Test.parse_testset_args such that the hygiene-escaping workaround is no longer correct.
#
# To make Delve happy under both Julia 1.5 and 1.6, we introduce a function that
# applies the workaround only if necessary. This function / its calls should be
# removed once migration to Julia 1.6 is complete.
esc_if_needed(x) = VERSION < v"1.6-" ? esc(x) : x

# This function is the common function for handling the body of all `@testsuite`, `@testset`,
>>>>>>> 8221f3c0
# and `@testcase` macros. This is how it works:
# - if a `@testset` or `@testcase` is disabled, it skips it.
# - if it's a `@testset` runs its body
# - if it's a `@testcase`:
#   - if it IS NOT enclosed inside another `@testcase`, then it schedules it for running later
#   - if it IS enclosed inside another `@testcase`, runs its body
function checked_testset_expr(
    name::Union{Expr,String}, ts_expr::Expr, source, hook_fn_options; is_testcase::Bool = false
)
    quote
        ts = get_testset()

        tls = task_local_storage()
        added_tls, rs = XUnit.initialize_xunit_tls_state(tls)

        local testset_or_testcase = nothing

        try
            std_io = IOBuffer()
            if XUnit.TESTSET_PRINT_ENABLE[]
                print(std_io, "  "^length(rs.stack))
            end
            path = XUnit.open_testset(rs, $name)
            shouldrun = length(rs.stack) <= rs.maxdepth &&
                        XUnit.pmatch(rs.include, path) != nothing &&
                        XUnit.pmatch(rs.exclude, path) == nothing
            rs.seen[path] = shouldrun
            parent_testset_obj = if isempty(rs.test_suites_stack)
                nothing
            else
                last(rs.test_suites_stack)
            end

            if shouldrun # if it's not disabled
                if XUnit.TESTSET_PRINT_ENABLE[]
                    if $is_testcase && !haskey(tls, :__TESTCASE_IS_RUNNING__)
                        # if it's a `@testcase` NOT enclosed inside another `@testcase`,
                        # then it gets scheduled for running later
                        print(std_io, "Scheduling ")
                    else
                        # otherwise, if it IS enclosed inside another `@testcase`,
                        # we run it immediately
                        print(std_io, "Running ")
                    end
                    printstyled(std_io, path; bold=true)
                    println(std_io, " tests...")
                end
            else # skip disabled `@testset`s and `@testcase`s
                if XUnit.TESTSET_PRINT_ENABLE[]
                    printstyled(
                        std_io, "Skipped Scheduling $path tests...\n"; color=:light_black
                    )
                end
            end

            seekstart(std_io)
            # thread-safe print
            print(read(std_io, String))

            $(
                if !is_testcase #if it's a `@testset`, runs its body
                    quote
<<<<<<< HEAD
                        testset_obj = XUnit.AsyncTestSuite(
                            ts, $(QuoteNode(source)), parent_testset_obj;
                            disabled=!shouldrun, $(esc(hook_fn_options))...
=======
                        testsuite_obj = XUnit.AsyncTestSuite(
                            ts, $(QuoteNode(source)), parent_testsuite_obj;
                            disabled=!shouldrun, $(esc_if_needed(hook_fn_options))...
>>>>>>> 8221f3c0
                        )

                        push!(rs.test_suites_stack, testset_obj)

                        try
                            if shouldrun # if a test-suite is filtered, we completely ignore it
                                let
                                    $(esc(ts_expr))
                                end
                            end
                        catch err
                            has_wrapped_exception(err, InterruptException) && rethrow()
                            # something in the test block threw an error. Count that as an
                            # error in this test set
                            XUnit.record(ts, XUnit.Error(
                                :nontest_error,
                                Expr(:tuple),
                                err,
                                Base.catch_stack(),
                                testset_obj.source
                            ))
                        finally
                            pop!(rs.test_suites_stack)
                        end

                        testset_or_testcase = testset_obj
                    end
                else
                    quote
                        testset_or_testcase = if shouldrun # if a `@testcase` is not disabled
                            testcase_obj = XUnit.AsyncTestCase(
<<<<<<< HEAD
                                ts, $(QuoteNode(source)), parent_testset_obj;
                                disabled=!shouldrun, $(esc(hook_fn_options))...) do
=======
                                ts, $(QuoteNode(source)), parent_testsuite_obj;
                                disabled=!shouldrun, $(esc_if_needed(hook_fn_options))...) do
>>>>>>> 8221f3c0
                                    $(esc(ts_expr))
                            end

                            # if it IS enclosed inside another `@testcase`, we run it immediately
                            if haskey(tls, :__TESTCASE_IS_RUNNING__)
                                push!(rs.test_suites_stack, testcase_obj)

                                try
                                    run_testcase_inplace(testcase_obj)
                                finally
                                    pop!(rs.test_suites_stack)
                                end
                            end
                            testcase_obj
                        else  # if a `@testcase` is disabled, skipt it
                            XUnit.AsyncTestCase(
<<<<<<< HEAD
                                ts, $(QuoteNode(source)), parent_testset_obj;
                                disabled=!shouldrun, $(esc(hook_fn_options))...) do
=======
                                ts, $(QuoteNode(source)), parent_testsuite_obj;
                                disabled=!shouldrun, $(esc_if_needed(hook_fn_options))...) do
>>>>>>> 8221f3c0
                                    nothing
                            end
                        end
                    end
                end
            )
        finally
            XUnit.close_testset(rs)
            if added_tls
                delete!(tls, :__XUNIT_STATE__)
            end
        end

        testset_or_testcase
    end
end

# END TestSuite

# BEGIN TestCase

"""
    @testcase "test-case name" begin ... end
    @testcase [before_each=()->...] [after_each=()->...] [metrics=DefaultTestMetrics]
              [success_handler=(testcase)->...] [failure_handler=(testcase)->...]
              [xml_report=false] [html_report=false] "test-case" begin ... end

Defines a self-contained test-case.

Test-cases are gathered at scheduling time and will get executed using a test-runner.
As a test-runner can run tests in any order (and even on multiple threads/processes), it's
strongly advised that test-cases do not depend on each other.

## Keyword Arguments

`@testcase` takes four additional parameters:
  - `metrics`: a custom `TestMetrics` type
  - `success_handler`: a function to run after a successful handling of all tests. This
    function accepts the test-suite as an argument. This argument only works for the
    top-most `@testcase`.
  - `failure_handler`: a function to run after a failed handling of all tests. This function
    accepts the test-suite as an argument. This argument only works for the top-most
    `@testcase`.
  - `xml_report`: whether to produce the XML output file at the end.
    This argument only works for the top-most `@testcase`
  - `html_report`: whether to produce the HTML output file at the end.
    This argument only works for the top-most `@testcase`
"""
macro testcase(args...)
    return testcase_handler(args, __source__)
end

function testcase_handler(args, source)
    isempty(args) && error("No arguments to @testcase")

    tests = args[end]

    # Determine if a single block or for-loop style
    if !isa(tests, Expr) || !_is_block(tests)
        error("Expected begin/end block or for loop as argument to @testcase")
    end

    return testset_beginend(args, tests, source, TestCaseType)
end

# END TestCase

# BEGIN Overloading Base.Test functions

# We do not want to print all non-relevant stack-trace related to `XUnit` or Julia internals
# This function overload handles this scrubbing and stacktrace cleanup
function Test.scrub_backtrace(bt::Vector)
    do_test_ind = findfirst(ip -> Test.ip_has_file_and_func(
        ip, joinpath(@__DIR__, "rich-reporting-testset.jl"), (:display_reporting_testset,)
    ), bt)
    if do_test_ind !== nothing && length(bt) > do_test_ind
        bt = bt[do_test_ind + 1:end]
    end
    name_ind = findfirst(ip -> Test.ip_has_file_and_func(
        ip, @__FILE__, (Symbol("macro expansion"),)
    ), bt)
    if name_ind !== nothing && length(bt) != 0
        bt = bt[1:name_ind]
    end
    return bt
end

function Test.record(ts::Test.DefaultTestSet, t::Fail)
    push!(ts.results, t)
    t, backtrace()
end

# END Overloading Base.Test functions

function runtests_return_state(fun::Function, depth::Int64=typemax(Int64), args...)
    includes = []
    excludes = ["(?!)"]     # seed with an unsatisfiable regex
    for arg in args
        if startswith(arg, "-") || startswith(arg, "¬")
            push!(excludes, arg[nextind(arg,1):end])
        else
            push!(includes, arg)
        end
    end
    include = partial(join(map(x -> string("(?:", x, ")"), includes), "|"))
    exclude = exact(join(map(x -> string("(?:", x, ")"), excludes), "|"))
    state = XUnitState(depth, include, exclude)
    local fn_res
    task_local_storage(:__XUNIT_STATE__, state) do
        fn_res = fun()
    end
    return (fn_res, state)
end

function runtests(fun::Function, depth::Int64=typemax(Int64), args...)
    (fn_res, state) = runtests_return_state(fun, depth, args...)
    return fn_res
end

"""
    runtests(filepath::String, args...)

Include file `filepath` and execute test sets matching the regular expressions
in `args`.  See alternative form of `runtests` for examples.
"""
function runtests(filepath::String, args...)
    runtests(typemax(Int), args...) do
        if nworkers() == 1
            # Using a single worker, there's no need to do fancy distributed execution
            @eval Main begin
                # Construct a new throw-away module in which to run the tests
                m = @eval Main module $(gensym("XUnitModule")) end  # e.g. Main.##XUnitModule#365
                # Perform the include inside the new module m
                m.include($filepath)
            end
        else
            # make sure to pass the test-state to the worker processes (mostly for test filtering)
            parent_thread_tls = task_local_storage()
            has_xunit_state = haskey(parent_thread_tls, :__XUNIT_STATE__)
            xunit_state = if has_xunit_state
                xs = create_deep_copy(parent_thread_tls[:__XUNIT_STATE__])
                empty!(xs.test_suites_stack)
                empty!(xs.stack)
                empty!(xs.seen)
                xs
            else
                nothing
            end
            Core.eval(Main, Expr(:(=), :GLOBAL_HAS_XUNIT_STATE, has_xunit_state))
            Core.eval(Main, Expr(:(=), :GLOBAL_XUNIT_STATE, xunit_state))
            @passobj 1 workers() GLOBAL_HAS_XUNIT_STATE
            @passobj 1 workers() GLOBAL_XUNIT_STATE

            # When we have several workers available, we'd prepare for `Distributed` execution
            # Even though, still, the underlying test-suite should explicitly request it via
            # the `runner=DistributedTestRunner()` keyword argument.
            XUnitModuleName = replace(string(gensym("XUnitModule")), "#" => "_")
            GLOBAL_TEST_FILENAME = filepath
            # everything is in a single line to correctly report the line numbers in
            # `filepath` back to the user
            GLOBAL_TEST_MOD = string(
                "module ",XUnitModuleName, "; ",
                "import XUnit; ",
                "function __set_tls_xunit_state(); ",
                "    xs = XUnit.create_deep_copy(Main.GLOBAL_XUNIT_STATE); ",
                "    empty!(xs.test_suites_stack); ",
                "    empty!(xs.stack); ",
                "    empty!(xs.seen); ",
                "    tls = task_local_storage(); ",
                "    tls[:__XUNIT_STATE__] = xs; ",
                "end; ",
                "Main.GLOBAL_HAS_XUNIT_STATE && __set_tls_xunit_state(); ",
                read(filepath, String),"\n",
                "end")
            Core.eval(Main, Expr(:(=), :GLOBAL_TEST_MOD, GLOBAL_TEST_MOD))
            Core.eval(Main, Expr(:(=), :GLOBAL_TEST_FILENAME, GLOBAL_TEST_FILENAME))
            @passobj 1 workers() GLOBAL_TEST_FILENAME
            @passobj 1 workers() GLOBAL_TEST_MOD
            @everywhere begin
                tls = task_local_storage()
                has_saved_source_path = haskey(tls, :SOURCE_PATH)
                saved_source_path = has_saved_source_path ? tls[:SOURCE_PATH] : nothing
                try
                    # we are setting the thread-local `:SOURCE_PATH` for Julia's `include`
                    # mechanism to work correctly. Otheriwse, the direct `include`s inside the
                    # test file located at `filepath` won't work.
                    if ispath(Main.GLOBAL_TEST_FILENAME)
                        tls[:SOURCE_PATH] = Main.GLOBAL_TEST_FILENAME
                    end

                    include_string(Main, Main.GLOBAL_TEST_MOD, Main.GLOBAL_TEST_FILENAME)

                finally
                    if has_saved_source_path
                        tls[:SOURCE_PATH] = saved_source_path
                    else
                        delete!(tls, :SOURCE_PATH)
                    end
                end
            end
        end
    end
end

"""
    runtests(args::Vector{String})

Include file `test/runtests.jl` and execute test sets matching the regular
expressions in `args` (where a leading '-' or '¬' indicates that tests
matching the expression should be excluded).

# Examples
```jldoctest
julia> runtests(["t/a/.*"])         # Run all tests under `t/a`

julia> runtests(["t/.*", "¬t/b/2"])  # Run all tests under `t` except `t/b/2`
```
"""
function runtests(args::Vector{String})
    testfile = pwd() * "/test/runtests.jl"
    if !isfile(testfile)
        @error("Could not find test/runtests.jl")
        return
    end
    runtests(testfile, args...)
end

"""
    runtests(depth::Int, args...)

Run test sets up to the provided nesting `depth` and matching the regular
expressions in `args`.
"""
function runtests(depth::Int, args...)
    testfile = pwd() * "/test/runtests.jl"
    if !isfile(testfile)
        @error("Could not find test/runtests.jl")
        return
    end
    runtests(testfile, depth, args...)
end

"""
    get_description(ts::AsyncTestSuiteOrTestCase)
    get_description(ts::AbstractTestSet)
    get_description(ts::ScheduledTest)

Returns a description of the given XUnit object
"""
function get_description end
get_description(ts::AsyncTestSuiteOrTestCase) = get_description(ts.testset_report)
get_description(ts::RichReportingTestSet) = ts.description
get_description(ts::ReportingTestSet) = ts.description
get_description(ts::Test.DefaultTestSet) = ts.description
get_description(ts::ScheduledTest) = get_description(ts.target_testcase)
function get_description(ts::T) where T <: AbstractTestSet
    return hasfield(T, :description) ? ts.description : "$T"
end

export RichReportingTestSet, html_output, html_report, xml_output, xml_report
export clear_test_reports!, test_out_io, test_err_io, test_print, test_println

export @testset, @test_broken
export runtests, showtests

#
# Purely delegated macros and functions
#
using Test: @test, @test_throws, @test_broken, @test_skip,
    @test_warn, @test_nowarn, @test_logs, @test_deprecated
using Test: @inferred
using Test: detect_ambiguities, detect_unbound_args
using Test: GenericString, GenericSet, GenericDict, GenericArray
using Test: TestSetException, LogTestFailure
using Test: get_testset, get_testset_depth
using Test: DefaultTestSet, FallbackTestSet, FallbackTestSetException, record, finish

export @test, @test_throws, @test_broken, @test_skip,
    @test_warn, @test_nowarn, @test_logs, @test_deprecated,
    @testset, @testcase
export @inferred
export detect_ambiguities, detect_unbound_args
export GenericString, GenericSet, GenericDict, GenericArray
export TestSetException
export get_description, get_testset, get_testset_depth, run_testset
export AbstractTestSet, DefaultTestSet, record, finish
export TestRunner
export SequentialTestRunner, ShuffledTestRunner, ParallelTestRunner, DistributedTestRunner
export TestMetrics, DefaultTestMetrics
export display_reporting_testset, gather_test_metrics, combine_test_metrics
export run_and_gather_test_metrics, save_test_metrics

end<|MERGE_RESOLUTION|>--- conflicted
+++ resolved
@@ -515,9 +515,6 @@
     return testcase_obj
 end
 
-<<<<<<< HEAD
-# This function is the common function for handling the body of all `@testset`,
-=======
 # XUnit.checked_testsuite_expr consumes hook_fn_options. Callers generate hook_fn_options
 # from Test internals, namely the Test.parse_testset_args function. Test.parse_testset_args
 # exposes a macro hygiene bug in Julia in its result. Consequently,
@@ -531,8 +528,7 @@
 # removed once migration to Julia 1.6 is complete.
 esc_if_needed(x) = VERSION < v"1.6-" ? esc(x) : x
 
-# This function is the common function for handling the body of all `@testsuite`, `@testset`,
->>>>>>> 8221f3c0
+# This function is the common function for handling the body of all `@testset`,
 # and `@testcase` macros. This is how it works:
 # - if a `@testset` or `@testcase` is disabled, it skips it.
 # - if it's a `@testset` runs its body
@@ -595,15 +591,9 @@
             $(
                 if !is_testcase #if it's a `@testset`, runs its body
                     quote
-<<<<<<< HEAD
-                        testset_obj = XUnit.AsyncTestSuite(
+                        testsuite_obj = XUnit.AsyncTestSuite(
                             ts, $(QuoteNode(source)), parent_testset_obj;
-                            disabled=!shouldrun, $(esc(hook_fn_options))...
-=======
-                        testsuite_obj = XUnit.AsyncTestSuite(
-                            ts, $(QuoteNode(source)), parent_testsuite_obj;
                             disabled=!shouldrun, $(esc_if_needed(hook_fn_options))...
->>>>>>> 8221f3c0
                         )
 
                         push!(rs.test_suites_stack, testset_obj)
@@ -635,13 +625,8 @@
                     quote
                         testset_or_testcase = if shouldrun # if a `@testcase` is not disabled
                             testcase_obj = XUnit.AsyncTestCase(
-<<<<<<< HEAD
                                 ts, $(QuoteNode(source)), parent_testset_obj;
-                                disabled=!shouldrun, $(esc(hook_fn_options))...) do
-=======
-                                ts, $(QuoteNode(source)), parent_testsuite_obj;
                                 disabled=!shouldrun, $(esc_if_needed(hook_fn_options))...) do
->>>>>>> 8221f3c0
                                     $(esc(ts_expr))
                             end
 
@@ -658,13 +643,8 @@
                             testcase_obj
                         else  # if a `@testcase` is disabled, skipt it
                             XUnit.AsyncTestCase(
-<<<<<<< HEAD
                                 ts, $(QuoteNode(source)), parent_testset_obj;
-                                disabled=!shouldrun, $(esc(hook_fn_options))...) do
-=======
-                                ts, $(QuoteNode(source)), parent_testsuite_obj;
                                 disabled=!shouldrun, $(esc_if_needed(hook_fn_options))...) do
->>>>>>> 8221f3c0
                                     nothing
                             end
                         end
