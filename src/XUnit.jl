--- conflicted
+++ resolved
@@ -733,8 +733,6 @@
 end
 
 function Test.record(ts::Test.DefaultTestSet, t::Fail)
-<<<<<<< HEAD
-=======
     if Distributed.myid() == 1
         printstyled(get_description(ts), ": ", color=:white)
         # don't print for interrupted tests
@@ -743,7 +741,6 @@
             println()
         end
     end
->>>>>>> 4f5f5b32
     push!(ts.results, t)
     t, backtrace()
 end
