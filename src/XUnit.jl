--- conflicted
+++ resolved
@@ -3,12 +3,8 @@
 using Base: @lock, ReentrantLock
 import Test
 using Test: AbstractTestSet, Result, Fail, Broken, Pass, Error
-<<<<<<< HEAD
-using Test: get_testset_depth, get_testset
+using Test: TESTSET_PRINT_ENABLE, get_testset_depth, get_testset
 import TestReports: display_reporting_testset
-=======
-using Test: TESTSET_PRINT_ENABLE, get_testset_depth, get_testset
->>>>>>> f6c58368
 using TestReports
 using Random
 using Base.Threads
@@ -20,11 +16,7 @@
 
 # BEGIN AsyncTestSuite and AsyncTestCase
 
-<<<<<<< HEAD
-mutable struct AsyncTestCase
-=======
-struct _AsyncTestCase{ASYNC_TEST_SUITE}
->>>>>>> f6c58368
+mutable struct _AsyncTestCase{ASYNC_TEST_SUITE}
     testset_report::AbstractTestSet
     parent_testsuite::Option{Union{_AsyncTestCase{ASYNC_TEST_SUITE}, ASYNC_TEST_SUITE}}
     test_fn::Function
@@ -32,8 +24,8 @@
     disabled::Bool
     sub_testsuites::Vector{ASYNC_TEST_SUITE}
     sub_testcases::Vector{_AsyncTestCase{ASYNC_TEST_SUITE}}
+    metrics::Option{TestMetrics}
     modify_lock::ReentrantLock
-    metrics::Option{TestMetrics}
 end
 
 struct AsyncTestSuite
@@ -45,12 +37,8 @@
     disabled::Bool
     sub_testsuites::Vector{AsyncTestSuite}
     sub_testcases::Vector{_AsyncTestCase{AsyncTestSuite}}
+    metrics::Option{TestMetrics}
     modify_lock::ReentrantLock
-<<<<<<< HEAD
-    source::LineNumberNode
-    metrics::Option{TestMetrics}
-=======
->>>>>>> f6c58368
 end
 
 const AsyncTestCase = _AsyncTestCase{AsyncTestSuite}
@@ -78,12 +66,8 @@
         disabled,
         sub_testsuites,
         sub_testcases,
+        metrics_instance,
         ReentrantLock(),
-<<<<<<< HEAD
-        source,
-        metrics_instance,
-=======
->>>>>>> f6c58368
     )
     if parent_testsuite !== nothing
         lock(parent_testsuite.modify_lock) do
@@ -111,8 +95,8 @@
         disabled,
         AsyncTestSuite[],
         AsyncTestCase[],
+        metrics_instance,
         ReentrantLock(),
-        metrics_instance,
     )
     if parent_testsuite !== nothing
         lock(parent_testsuite.modify_lock) do
@@ -305,21 +289,14 @@
 
     desc, testsettype, options = Test.parse_testset_args(args[1:end-1])
 
-<<<<<<< HEAD
-    function filter_hooks_fn(a)
-        a.head == :call &&
-        a.args[1] == :(=>) &&
-        (
-            (a.args[2] in TEST_CASE_PARAMETER_NAMES && is_testcase) ||
-            (a.args[2] in TEST_SUITE_PARAMETER_NAMES && !is_testcase)
-        )
-=======
     # `option` is a tuple creating expression that represents a key-value option
     function filter_hooks_fn(option)
         option.head == :call &&
         option.args[1] == :(=>) &&
-        (option.args[2] in TEST_SUITE_HOOK_FUNCTION_PARAMETER_NAMES && !is_testcase)
->>>>>>> f6c58368
+        (
+            (option.args[2] in TEST_CASE_PARAMETER_NAMES && is_testcase) ||
+            (option.args[2] in TEST_SUITE_PARAMETER_NAMES && !is_testcase)
+        )
     end
 
     # separate hook functions from other params
@@ -367,23 +344,13 @@
         finally
             copy!(RNG, oldrng)
             Test.pop_testset()
-<<<<<<< HEAD
-            if $is_testset
-                # for a top-level `@testset`, we also run the tests using `SequentialTestRunner`
-                if get_testset_depth() == 0
-                    if run_testsuite(SequentialTestRunner, ret) && Test.TESTSET_PRINT_ENABLE[]
-                        TestReports.display_reporting_testset(ts)
-                    end
-=======
             if !is_errored && $is_testset && get_testset_depth() == 0
                 # if there was no error during the scheduling and it's the topmost `@testset`
                 # (not enclosed in a `@testsuite`) then we want to run the scheduled tests
                 # using the `SequentialTestRunner` to keep the same semantics of `@testset`
                 # in `Base.Test`
-                run_testsuite(SequentialTestRunner, ret)
-                if TESTSET_PRINT_ENABLE[]
+                if run_testsuite(SequentialTestRunner, ret) && Test.TESTSET_PRINT_ENABLE[]
                     TestReports.display_reporting_testset(ts)
->>>>>>> f6c58368
                 end
             end
         end
